import os
from functools import reduce
from typing import Dict, List

import pandas as pd
import plotly_express as px

<<<<<<< HEAD
from vidur.config import SimulationConfig, MetricsConfig
=======
import wandb
from vidur.config import Config
>>>>>>> 2bb7a086
from vidur.entities import Batch, BatchStage, ExecutionTime, Request
from vidur.logger import init_logger
from vidur.metrics.cdf_sketch import CDFSketch
from vidur.metrics.constants import (
    BatchMetricsCountDistribution,
    BatchMetricsTimeDistribution,
    CpuOperationMetrics,
    OperationMetrics,
    RequestCompletionMetricsTimeSeries,
    RequestMetricsHistogram,
    RequestMetricsTimeDistributions,
    TokenCompletionMetricsTimeSeries,
    TokenMetricsTimeDistribution,
)
from vidur.metrics.data_series import DataSeries
from vidur.metrics.series_average_meter import SeriesAverageMeter
from vidur.utils.mfu_calculator import MFUCalculator

logger = init_logger(__name__)


def if_write_metrics(func):
    def wrapper(self, *args, **kwargs):
        if self._should_write_metrics:
            return func(self, *args, **kwargs)

    return wrapper


REQUEST_ID_STR = "Request Id"
COUNT_STR = "Count"
TIME_STR = "Time (sec)"
BATCH_ID_STR = "Batch Id"
MEMORY_USAGE_STR = "Memory Usage (%)"
BUSY_TIME_PERCENT = "Busy Time (%)"
UTILIZATION_STR = "Utilization (%)"
OPERATION_STR = "Operation"
TIME_STR_MS = "Time (ms)"


class MetricsStore:

    def __init__(self, config: SimulationConfig):
        self._config: SimulationConfig = config
        metrics_config: MetricsConfig = metrics_config

        self._num_replicas = config.cluster_config.num_replicas
        self._num_stages = config.cluster_config.replica_scheduler_config.num_pipeline_stages
        self._should_write_metrics = metrics_config.write_metrics
        self._subsamples = metrics_config.subsamples
        self._save_table_to_wandb = metrics_config.save_table_to_wandb
        self._save_plots = metrics_config.store_plots
        self._keep_individual_batch_metrics = (
            metrics_config.keep_individual_batch_metrics
        )

        self._wandb_project = metrics_config.wandb_project
        self._wandb_group = metrics_config.wandb_group
        self._wandb_run_name = metrics_config.wandb_run_name

        self._min_batch_idx = metrics_config.min_batch_index
        self._max_batch_idx = metrics_config.max_batch_index

        self._last_request_arrived_at = None
        self._should_store_token_completion_metrics = (
            metrics_config.store_token_completion_metrics
        )
        self._should_store_utilization_metrics = (
            metrics_config.store_utilization_metrics
        )
        self._should_store_batch_metrics = metrics_config.store_batch_metrics
        self._should_store_operation_metrics = (
            metrics_config.store_operation_metrics
        )
        self._should_store_request_metrics = metrics_config.store_request_metrics

        # Initialise request metrics
        self._request_metrics_time_distributions: Dict[
            RequestMetricsTimeDistributions, DataSeries
        ] = {}
        for metric_name in RequestMetricsTimeDistributions:
            self._request_metrics_time_distributions[metric_name] = DataSeries(
                REQUEST_ID_STR,
                metric_name.value,
                self._subsamples,
                self._save_table_to_wandb,
                self._save_plots,
            )

        self._token_metrics_time_distribution: Dict[
            TokenMetricsTimeDistribution, DataSeries
        ] = {}
        for metric_name in TokenMetricsTimeDistribution:
            self._token_metrics_time_distribution[metric_name] = CDFSketch(
                metric_name.value,
                self._save_table_to_wandb,
                self._save_plots,
            )

        self._request_metrics_histogram: Dict[RequestMetricsHistogram, DataSeries] = {}
        for metric_name in RequestMetricsHistogram:
            self._request_metrics_histogram[metric_name] = DataSeries(
                REQUEST_ID_STR,
                metric_name.value,
                self._subsamples,
                self._save_table_to_wandb,
                self._save_plots,
            )

        # Initialise batch metrics
        self._batch_metrics_count_distribution: Dict[
            BatchMetricsCountDistribution, CDFSketch
        ] = {}
        self._batch_metrics_count_distribution_per_batch: Dict[
            BatchMetricsCountDistribution, DataSeries
        ] = {}
        for metric_name in BatchMetricsCountDistribution:
            self._batch_metrics_count_distribution[metric_name] = CDFSketch(
                metric_name.value,
                self._save_table_to_wandb,
                self._save_plots,
            )
            self._batch_metrics_count_distribution_per_batch[metric_name] = DataSeries(
                BATCH_ID_STR,
                metric_name.value,
                self._subsamples,
                self._save_table_to_wandb,
                self._save_plots,
            )

        self._batch_metrics_time_distribution: Dict[
            BatchMetricsTimeDistribution, CDFSketch
        ] = {}
        self._batch_metrics_time_distribution_per_batch: Dict[
            BatchMetricsTimeDistribution, DataSeries
        ] = {}
        for metric_name in BatchMetricsTimeDistribution:
            self._batch_metrics_time_distribution[metric_name] = CDFSketch(
                metric_name.value,
                self._save_table_to_wandb,
                self._save_plots,
            )
            self._batch_metrics_time_distribution_per_batch[metric_name] = DataSeries(
                BATCH_ID_STR,
                metric_name.value,
                self._subsamples,
                self._save_table_to_wandb,
                self._save_plots,
            )

        # Initialise completion metrics
        self._request_completion_metrics_time_series: Dict[
            RequestCompletionMetricsTimeSeries, DataSeries
        ] = {}
        for metric_name in RequestCompletionMetricsTimeSeries:
            self._request_completion_metrics_time_series[metric_name] = DataSeries(
                TIME_STR,
                metric_name.value,
                self._subsamples,
                self._save_table_to_wandb,
                self._save_plots,
            )
        self._token_completion_metrics_time_series: Dict[
            TokenCompletionMetricsTimeSeries, DataSeries
        ] = {}
        for metric_name in TokenCompletionMetricsTimeSeries:
            self._token_completion_metrics_time_series[metric_name] = DataSeries(
                TIME_STR,
                metric_name.value,
                self._subsamples,
                self._save_table_to_wandb,
                self._save_plots,
            )

        # Initialise operation metrics
        self._operation_metrics: Dict[OperationMetrics, CDFSketch] = {}
        self._operation_metrics_per_batch: Dict[OperationMetrics, DataSeries] = {}
        for metric_name in OperationMetrics:
            self._operation_metrics[metric_name] = CDFSketch(
                metric_name.value,
                self._save_table_to_wandb,
                self._save_plots,
            )
            self._operation_metrics_per_batch[metric_name] = DataSeries(
                BATCH_ID_STR,
                metric_name.value,
                self._subsamples,
                self._save_table_to_wandb,
                self._save_plots,
            )

        self._cpu_operation_metrics: Dict[CpuOperationMetrics, CDFSketch] = {}
        self._cpu_operation_metrics_per_batch: Dict[CpuOperationMetrics, DataSeries] = (
            {}
        )
        for metric_name in CpuOperationMetrics:
            self._cpu_operation_metrics[metric_name] = CDFSketch(
                metric_name.value,
                self._save_table_to_wandb,
                self._save_plots,
            )
            self._cpu_operation_metrics_per_batch[metric_name] = DataSeries(
                BATCH_ID_STR,
                metric_name.value,
                self._subsamples,
                self._save_table_to_wandb,
                self._save_plots,
            )

        # per replica metrics
        self._replica_memory_usage = []
        # per replica stage metrics
        self._replica_busy_time = []
        self._replica_mfu = []
        self._mfu_calculator = MFUCalculator(config)

        for replica_idx in range(self._num_replicas):
            self._replica_memory_usage.append(
                SeriesAverageMeter(
                    TIME_STR,
                    MEMORY_USAGE_STR,
                    self._save_table_to_wandb,
                )
            )
            self._replica_memory_usage[replica_idx].put(0, 0)

            self._replica_busy_time.append([])
            self._replica_mfu.append([])

            for stage_idx in range(self._num_stages):
                self._replica_busy_time[replica_idx].append(
                    SeriesAverageMeter(
                        TIME_STR,
                        BUSY_TIME_PERCENT,
                        save_table_to_wandb=self._save_table_to_wandb,
                    )
                )
                self._replica_busy_time[replica_idx][stage_idx].put(0, 0)

                self._replica_mfu[replica_idx].append(
                    SeriesAverageMeter(
                        TIME_STR,
                        UTILIZATION_STR,
                        save_table_to_wandb=self._save_table_to_wandb,
                    )
                )
                self._replica_mfu[replica_idx][stage_idx].put(0, 0)

        self._init_wandb()

    def _init_wandb(self):
        if (
            not self._should_write_metrics
            or not self._wandb_project
            or not self._wandb_group
        ):
            return

        wandb.init(
            project=self._wandb_project,
            group=self._wandb_group,
            name=self._wandb_run_name,
            config=self._config.to_dict(),
        )

    def _save_as_csv(
        self,
        dataseries_list: List[DataSeries],
        key_to_join: str,
        base_path: str,
        file_name: str,
    ):
        os.makedirs(base_path, exist_ok=True)

        merged_df = reduce(
            lambda left, right: pd.merge(left, right, on=[key_to_join], how="outer"),
            [dataseries._to_df() for dataseries in dataseries_list],
        )
        merged_df.to_csv(f"{base_path}/{file_name}.csv", index=False)
        if wandb.run and self._save_table_to_wandb:
            wand_table = wandb.Table(dataframe=merged_df)
            wandb.log({f"{file_name}_table": wand_table}, step=0)

    def _store_bar_plot(
        self,
        base_path: str,
        plot_name: str,
        x_label: str,
        y_label: str,
        data: Dict[str, float],
    ):
        if wandb.run:
            wandb.log(
                {
                    plot_name: wandb.plot.bar(
                        wandb.Table(
                            dataframe=pd.DataFrame(
                                data=data.items(), columns=[x_label, y_label]
                            )
                        ),
                        x_label,
                        y_label,
                        title=plot_name,
                    )
                },
                step=0,
            )
        if self._save_plots:
            fig = px.bar(
                x=list(data.keys()),
                y=list(data.values()),
                labels={"x": x_label, "y": y_label},
            )
            fig.write_image(f"{base_path}/{plot_name}.png")

    def _store_operation_metrics(self, base_plot_path: str):
        if not self._should_store_operation_metrics:
            return

        total_operation_runtimes: Dict[str, float] = {}

        total_operation_runtimes["model_execution_e2e"] = 0
        for dataseries in self._operation_metrics.values():
            dataseries.plot_cdf(
                base_plot_path, f"{dataseries._metric_name}_execution_time", TIME_STR_MS
            )
            total_operation_runtimes[dataseries._metric_name] = dataseries.sum
            total_operation_runtimes["model_execution_e2e"] += dataseries.sum

        for dataseries in self._cpu_operation_metrics.values():
            dataseries.plot_cdf(
                base_plot_path, f"{dataseries._metric_name}_execution_time", TIME_STR_MS
            )
            total_operation_runtimes[dataseries._metric_name] = dataseries.sum

        self._store_bar_plot(
            base_plot_path,
            "total_operation_runtimes",
            OPERATION_STR,
            TIME_STR_MS,
            total_operation_runtimes,
        )

        if not self._keep_individual_batch_metrics:
            return

        for dataseries in self._operation_metrics_per_batch.values():
            dataseries.consolidate()
            dataseries.plot_step(
                base_plot_path,
                f"{dataseries._metric_name}_per_batch",
                y_axis_label=TIME_STR_MS,
                y_cumsum=False,
            )
        operations_dataseries_list = list(self._operation_metrics_per_batch.values())
        self._save_as_csv(
            dataseries_list=operations_dataseries_list,
            key_to_join=BATCH_ID_STR,
            base_path=self._config.output_dir,
            file_name="operation_metrics",
        )

        for dataseries in self._cpu_operation_metrics_per_batch.values():
            dataseries.consolidate()
            dataseries.plot_step(
                base_plot_path,
                f"{dataseries._metric_name}_per_batch",
                y_axis_label=TIME_STR_MS,
                y_cumsum=False,
            )
        cpu_operations_dataseries_list = list(
            self._cpu_operation_metrics_per_batch.values()
        )
        self._save_as_csv(
            dataseries_list=cpu_operations_dataseries_list,
            key_to_join=BATCH_ID_STR,
            base_path=self._config.output_dir,
            file_name="cpu_operation_metrics",
        )

    def _store_request_metrics(self, base_plot_path: str):
        if not self._should_store_request_metrics:
            return

        all_request_metrics = list(
            self._request_metrics_time_distributions.values()
        ) + list(self._request_metrics_histogram.values())

        self._save_as_csv(
            dataseries_list=all_request_metrics,
            key_to_join=REQUEST_ID_STR,
            base_path=self._config.output_dir,
            file_name="request_metrics",
        )

        for dataseries in self._request_metrics_histogram.values():
            dataseries.plot_histogram(base_plot_path, dataseries._y_name)

        for dataseries in self._request_metrics_time_distributions.values():
            dataseries.plot_cdf(base_plot_path, dataseries._y_name, TIME_STR)

    def _store_batch_metrics(self, base_plot_path: str):
        if not self._should_store_batch_metrics:
            return

        for dataseries in self._batch_metrics_time_distribution.values():
            y_axis_label = (
                TIME_STR_MS
                if "model_execution" in dataseries._metric_name
                else TIME_STR
            )
            dataseries.plot_cdf(base_plot_path, dataseries._metric_name, y_axis_label)

        for dataseries in self._batch_metrics_count_distribution.values():
            dataseries.plot_cdf(base_plot_path, dataseries._metric_name, COUNT_STR)

        if not self._keep_individual_batch_metrics:
            return

        for dataseries in self._batch_metrics_time_distribution_per_batch.values():
            y_axis_label = (
                TIME_STR_MS
                if "model_execution" in dataseries._metric_name
                else TIME_STR
            )
            dataseries.plot_step(
                base_plot_path,
                f"{dataseries._metric_name}_per_batch",
                y_axis_label=y_axis_label,
                y_cumsum=False,
            ),

        for dataseries in self._batch_metrics_count_distribution_per_batch.values():
            dataseries.plot_step(
                base_plot_path,
                f"{dataseries._metric_name}_per_batch",
                y_axis_label=COUNT_STR,
                y_cumsum=False,
            ),

        all_batch_metrics = list(
            self._batch_metrics_count_distribution_per_batch.values()
        ) + list(self._batch_metrics_time_distribution_per_batch.values())

        self._save_as_csv(
            dataseries_list=all_batch_metrics,
            key_to_join=BATCH_ID_STR,
            base_path=self._config.output_dir,
            file_name="batch_metrics",
        )

    def _store_completion_metrics(self, base_plot_path: str):
        if self._should_store_request_metrics:
            for dataseries in self._request_completion_metrics_time_series.values():
                dataseries.plot_step(
                    base_plot_path, f"{dataseries._y_name}_time_series", COUNT_STR
                )

        if not self._should_store_token_completion_metrics:
            return

        for dataseries in self._token_metrics_time_distribution.values():
            dataseries.plot_cdf(base_plot_path, dataseries._metric_name, TIME_STR)

        for dataseries in self._token_completion_metrics_time_series.values():
            dataseries.plot_step(
                base_plot_path, f"{dataseries._y_name}_time_series", COUNT_STR
            )

    def _store_utilization_metrics(self, base_plot_path: str):
        if not self._should_store_utilization_metrics:
            return

        for replica_idx in range(self._num_replicas):
            self._replica_memory_usage[replica_idx].print_stats(
                f"replica_{replica_idx + 1}_memory_usage", base_plot_path
            )
            for stage_idx in range(self._num_stages):
                self._replica_busy_time[replica_idx][stage_idx].print_stats(
                    f"replica_{replica_idx + 1}_stage_{stage_idx + 1}_busy_time_percent",
                    base_plot_path,
                )
                self._replica_mfu[replica_idx][stage_idx].print_stats(
                    f"replica_{replica_idx + 1}_stage_{stage_idx + 1}_mfu",
                    base_plot_path,
                )

    @if_write_metrics
    def plot(self) -> None:
        dir_plot_path = f"{self._config.output_dir}/plots"
        os.makedirs(dir_plot_path, exist_ok=True)

        self._store_request_metrics(dir_plot_path)
        self._store_batch_metrics(dir_plot_path)
        self._store_completion_metrics(dir_plot_path)
        self._store_operation_metrics(dir_plot_path)
        self._store_utilization_metrics(dir_plot_path)

    @if_write_metrics
    def on_request_arrival(self, time: float, request: Request) -> None:
        if not self._should_store_request_metrics:
            return

        self._request_completion_metrics_time_series[
            RequestCompletionMetricsTimeSeries.REQUEST_ARRIVAL
        ].put(time, 1)

        self._request_metrics_histogram[RequestMetricsHistogram.REQUEST_NUM_TOKENS].put(
            request.id, request.total_tokens
        )
        self._request_metrics_histogram[
            RequestMetricsHistogram.REQUEST_PREFILL_TOKENS
        ].put(request.id, request.num_prefill_tokens)
        self._request_metrics_histogram[
            RequestMetricsHistogram.REQUEST_DECODE_TOKENS
        ].put(request.id, request.num_decode_tokens)
        self._request_metrics_histogram[RequestMetricsHistogram.REQUEST_PD_RATIO].put(
            request.id, request.pd_ratio
        )
        if self._last_request_arrived_at is not None:
            self._request_metrics_histogram[
                RequestMetricsHistogram.REQUEST_INTER_ARRIVAL_DELAY
            ].put(request.id, request.arrived_at - self._last_request_arrived_at)
        self._last_request_arrived_at = request.arrived_at

    @if_write_metrics
    def _on_request_end(self, time: float, request: Request) -> None:
        if not self._should_store_request_metrics:
            return

        self._request_completion_metrics_time_series[
            RequestCompletionMetricsTimeSeries.REQUEST_COMPLETION
        ].put(request.completed_at, 1)

        self._request_metrics_time_distributions[
            RequestMetricsTimeDistributions.REQUEST_E2E_TIME
        ].put(request.id, request.e2e_time)
        self._request_metrics_time_distributions[
            RequestMetricsTimeDistributions.REQUEST_E2E_TIME_NORMALIZED
        ].put(request.id, request.e2e_time_normalized)
        self._request_metrics_time_distributions[
            RequestMetricsTimeDistributions.REQUEST_EXECUTION_TIME
        ].put(request.id, request.execution_time)
        self._request_metrics_time_distributions[
            RequestMetricsTimeDistributions.REQUEST_EXECUTION_TIME_NORMALIZED
        ].put(request.id, request.execution_time_normalized)
        self._request_metrics_time_distributions[
            RequestMetricsTimeDistributions.REQUEST_MODEL_EXECUTION_TIME
        ].put(request.id, request.model_execution_time)
        self._request_metrics_time_distributions[
            RequestMetricsTimeDistributions.REQUEST_MODEL_EXECUTION_TIME_NORMALIZED
        ].put(request.id, request.model_execution_time_normalized)
        self._request_metrics_time_distributions[
            RequestMetricsTimeDistributions.REQUEST_PREEMPTION_TIME
        ].put(request.id, request.preempted_time)
        self._request_metrics_time_distributions[
            RequestMetricsTimeDistributions.REQUEST_SCHEDULING_DELAY
        ].put(request.id, request.scheduling_delay)
        self._request_metrics_time_distributions[
            RequestMetricsTimeDistributions.REQUEST_EXECUTION_PLUS_PREEMPTION_TIME
        ].put(request.id, request.execution_time + request.preempted_time)
        self._request_metrics_time_distributions[
            RequestMetricsTimeDistributions.REQUEST_EXECUTION_PLUS_PREEMPTION_TIME_NORMALIZED
        ].put(
            request.id,
            (request.execution_time + request.preempted_time)
            / request.num_decode_tokens,
        )
        self._request_metrics_time_distributions[
            RequestMetricsTimeDistributions.PREFILL_TIME_E2E
        ].put(request.id, request.prefill_completed_at - request.arrived_at)
        self._request_metrics_time_distributions[
            RequestMetricsTimeDistributions.PREFILL_TIME_EXECUTION_PLUS_PREEMPTION
        ].put(request.id, request.prefill_completed_at - request.scheduled_at)
        self._request_metrics_time_distributions[
            RequestMetricsTimeDistributions.PREFILL_TIME_EXECUTION_PLUS_PREEMPTION_NORMALIZED
        ].put(
            request.id,
            (request.prefill_completed_at - request.scheduled_at)
            / request.num_prefill_tokens,
        )
        self._request_metrics_time_distributions[
            RequestMetricsTimeDistributions.DECODE_TIME_EXECUTION_PLUS_PREEMPTION_NORMALIZED
        ].put(
            request.id,
            (request.completed_at - request.prefill_completed_at)
            / request.num_decode_tokens,
        )

        self._request_metrics_histogram[
            RequestMetricsHistogram.REQUEST_NUM_RESTARTS
        ].put(request.id, request.num_restarts)

    def _update_per_token_execution_times(
        self, time: float, request: Request, batch: Batch
    ) -> None:
        # if prefill has just finished in this iteration, update the prefill completion time series
        if (
            time == request.prefill_completed_at
            and self._should_store_token_completion_metrics
        ):
            self._token_completion_metrics_time_series[
                TokenCompletionMetricsTimeSeries.PREFILL_COMPLETIONS
            ].put(
                time,
                request.num_prefill_tokens,
            )

        # determine if this was prefill or decode token
        if not request.has_started_decode:
            return

        if not self._should_store_token_completion_metrics:
            return

        self._token_metrics_time_distribution[
            TokenMetricsTimeDistribution.DECODE_TOKEN_EXECUTION_PLUS_PREMPTION_TIME
        ].put(
            time - batch.scheduled_at + request.latest_iteration_scheduling_delay,
        )

        self._token_completion_metrics_time_series[
            TokenCompletionMetricsTimeSeries.DECODE_COMPLETIONS
        ].put(time, 1)

    def _push_metric(
        self, metric_name: OperationMetrics, batch_id: int, value: float
    ) -> None:
        if metric_name in OperationMetrics:
            self._operation_metrics[metric_name].put(value)
            self._operation_metrics_per_batch[metric_name].put(batch_id, value)
        elif metric_name in CpuOperationMetrics:
            self._cpu_operation_metrics[metric_name].put(value)
            self._cpu_operation_metrics_per_batch[metric_name].put(batch_id, value)
        elif metric_name in BatchMetricsTimeDistribution:
            self._batch_metrics_time_distribution[metric_name].put(value)
            self._batch_metrics_time_distribution_per_batch[metric_name].put(
                batch_id, value
            )
        elif metric_name in BatchMetricsCountDistribution:
            self._batch_metrics_count_distribution[metric_name].put(value)
            self._batch_metrics_count_distribution_per_batch[metric_name].put(
                batch_id, value
            )
        else:
            raise ValueError(f"Invalid metric name {metric_name}")

    @if_write_metrics
    def on_batch_end(
        self, time: float, batch: Batch, replica_id: int, memory_usage_percent: int
    ) -> None:
        if (self._min_batch_idx and batch.id < self._min_batch_idx) or (
            self._max_batch_idx and batch.id > self._max_batch_idx
        ):
            return

        for request in batch.completed_requests:
            self._on_request_end(time, request)

        if self._should_store_utilization_metrics:
            self._replica_memory_usage[replica_id - 1].put(time, memory_usage_percent)

        for request in batch.requests:
            self._update_per_token_execution_times(time, request, batch)

        if not self._should_store_batch_metrics:
            return

        self._push_metric(
            BatchMetricsTimeDistribution.BATCH_EXECUTION_TIME,
            batch.id,
            time - batch.scheduled_at,
        )
        self._push_metric(
            BatchMetricsCountDistribution.BATCH_NUM_TOKENS,
            batch.id,
            batch.total_num_tokens,
        )
        self._push_metric(
            BatchMetricsCountDistribution.BATCH_NUM_PREFILL_TOKENS,
            batch.id,
            batch.num_prefill_tokens,
        )
        self._push_metric(
            BatchMetricsCountDistribution.BATCH_NUM_DECODE_TOKENS,
            batch.id,
            batch.num_decode_tokens,
        )
        self._push_metric(
            BatchMetricsCountDistribution.BATCH_SIZE, batch.id, batch.size
        )

    @if_write_metrics
    def on_replica_schedule(
        self, time: float, replica_id: int, memory_usage_percent: int
    ) -> None:
        if not self._should_store_utilization_metrics:
            return

        self._replica_memory_usage[replica_id - 1].put(time, memory_usage_percent)

    @if_write_metrics
    def on_replica_stage_schedule(
        self,
        time: float,
        replica_id: int,
        stage_id: int,
        batch_stage: BatchStage,
        execution_time: ExecutionTime,
    ) -> None:
        if not self._should_store_utilization_metrics:
            return

        self._replica_busy_time[replica_id - 1][stage_id - 1].put(time, 100)
        mfu = self._mfu_calculator.get_mfu(batch_stage)
        self._replica_mfu[replica_id - 1][stage_id - 1].put(time, mfu)

        if not self._should_store_operation_metrics:
            return

        batch_id = batch_stage._batch_id
        for _ in range(execution_time.num_layers):
            self._push_metric(
                OperationMetrics.MLP_UP_PROJ,
                batch_id,
                execution_time.mlp_layer_up_proj_execution_time,
            )
            self._push_metric(
                OperationMetrics.MLP_ACTIVATION,
                batch_id,
                execution_time.mlp_layer_act_execution_time,
            )
            self._push_metric(
                OperationMetrics.MLP_DOWN_PROJ,
                batch_id,
                execution_time.mlp_layer_down_proj_execution_time,
            )
            self._push_metric(
                OperationMetrics.MLP_DOWN_PROJ_ALL_REDUCE,
                batch_id,
                execution_time.mlp_all_reduce_time,
            )
            self._push_metric(
                OperationMetrics.ATTN_PRE_PROJ,
                batch_id,
                execution_time.attention_pre_proj_time,
            )
            self._push_metric(
                OperationMetrics.ATTN_POST_PROJ,
                batch_id,
                execution_time.attention_post_proj_time,
            )
            self._push_metric(
                OperationMetrics.ATTN_POST_PROJ_ALL_REDUCE,
                batch_id,
                execution_time.attention_all_reduce_time,
            )

            if execution_time.attention_prefill_execution_time != 0:
                self._push_metric(
                    OperationMetrics.ATTN_PREFILL,
                    batch_id,
                    execution_time.attention_prefill_execution_time,
                )

            if execution_time.attention_decode_execution_time != 0:
                self._push_metric(
                    OperationMetrics.ATTN_DECODE,
                    batch_id,
                    execution_time.attention_decode_execution_time,
                )
            self._push_metric(
                OperationMetrics.ATTN_KV_CACHE_SAVE,
                batch_id,
                execution_time.attention_kv_cache_save_execution_time,
            )
            self._push_metric(
                OperationMetrics.ATTN_ROPE,
                batch_id,
                execution_time.attention_rope_execution_time,
            )
            self._push_metric(
                OperationMetrics.ADD, batch_id, execution_time.add_time * 2
            )
            self._push_metric(
                OperationMetrics.INPUT_LAYERNORM,
                batch_id,
                execution_time.attn_norm_time,
            )
            self._push_metric(
                OperationMetrics.POST_ATTENTION_LAYERNORM,
                batch_id,
                execution_time.mlp_norm_time,
            )

        self._push_metric(
            OperationMetrics.PIPELINE_SEND_RECV,
            batch_id,
            execution_time.pipeline_parallel_communication_time,
        )
        self._push_metric(
            CpuOperationMetrics.SCHEDULE, batch_id, execution_time.schedule_time
        )
        self._push_metric(
            CpuOperationMetrics.SAMPLER_E2E, batch_id, execution_time.sampler_e2e_time
        )
        self._push_metric(
            CpuOperationMetrics.PREPARE_INPUTS_E2E,
            batch_id,
            execution_time.prepare_inputs_e2e_time,
        )
        self._push_metric(
            CpuOperationMetrics.MODEL_EXECUTION_E2E,
            batch_id,
            execution_time.model_time_ms,
        )
        self._push_metric(
            CpuOperationMetrics.PROCESS_MODEL_OUTPUTS,
            batch_id,
            execution_time.process_model_outputs_time,
        )
        self._push_metric(
            CpuOperationMetrics.RAY_COMM_TIME, batch_id, execution_time.ray_comm_time
        )

    @if_write_metrics
    def on_batch_stage_end(
        self, batch_stage: BatchStage, time: float, replica_id: int, stage_id: int
    ) -> None:
        if not self._should_store_utilization_metrics:
            return
        self._replica_busy_time[replica_id - 1][stage_id - 1].put(time, 0)
        self._replica_mfu[replica_id - 1][stage_id - 1].put(time, 0)<|MERGE_RESOLUTION|>--- conflicted
+++ resolved
@@ -5,12 +5,7 @@
 import pandas as pd
 import plotly_express as px
 
-<<<<<<< HEAD
 from vidur.config import SimulationConfig, MetricsConfig
-=======
-import wandb
-from vidur.config import Config
->>>>>>> 2bb7a086
 from vidur.entities import Batch, BatchStage, ExecutionTime, Request
 from vidur.logger import init_logger
 from vidur.metrics.cdf_sketch import CDFSketch
